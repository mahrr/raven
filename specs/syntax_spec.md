# Syntax Specification

```EBNF
program ::= piece;

piece ::= {statement} [ret_statment];

statement ::= decl_statement
            | expr_statement
            | fixed_statement;

ret_statement ::= "return" expression delimiter;

decl_statement ::= let_statement
                 | fn_statement;

expr_statement ::= expression delimiter;

fixed_statement ::= "break" | "continue";

let_statement ::= "let" pattern "=" expression delimiter;

fn_statement ::= "fn" name param_list piece "end";

param_list ::= "(" [pattern {"," pattern}] ")";

expression ::= literal_expression
             | prefix_expression
             | infix_expression
             | index_expression
             | access_expression
             | group_expression
             | call_expression
             | if_expression
             | for_expression
             | while_expression
             | match_expression
             | ident_expression;

expr_list ::= [expression {"," expression}];

literal_expression ::= fn_literal
                     | list_literal
                     | hash_literal
                     | INTEGER
                     | FLOAT
                     | STRING
                     | RSTRING
                     | TRUE
                     | FALSE
                     | NIL;

prefix_expression ::= prefix_op expression;

infix_expression ::= expression infix_op expression;

index_expression ::= expression "[" expression "]";

access_expression ::= expression "." name;

group_expression ::= "(" expression ")";

call_expression ::= expression "(" expr_list ")";

if_expression ::= "if" expression "do" piece 
  {"elif" expression "do" piece} ["else" piece] "end";

for_expression ::= "for" name "in" expression "do" piece "end";

while_expression ::= "while" expression "do" piece "end";

match_expression ::= "match" expression "do" 
  {"case" pattern "->" (expression | "do" piece "end")} "end";

ident_expression ::= name;

fn_literal ::= "fn" "(" param_list ")" piece "end";

list_literal ::= "[" expr_list "]";

<<<<<<< HEAD
record_literal ::= "{" [record_field {"," record_field}] "}";
=======
hash_literal ::= "{" [hash_field {, hash_field}] "}";
>>>>>>> 45a0d619

hash_field ::= name ":" expression;

pattern ::= const_pattern
          | ident_pattern
          | pair_pattern
          | list_pattern
          | record_pattern;

const_pattern ::= INTEGER
                | FLOAT
                | STRING
                | RSTRING
                | TRUE
                | FALSE
                | NIL;

ident_pattern ::= name;

list_pattern ::= "[" [pattern {"," pattern}] "]";

pair_pattern ::=  "(" pattern "|" pattern ")";

record_pattern ::= "{" [pattern_field {"," pattern_field}] "}";

pattern_field ::= name ":" pattern;

prefix_op ::= "-" | "not";

infix_op ::= "." | "+" | "-" | "*" | "/" | "%" | "@" | "="
           | "|" | "<" | ">" | "<=" | ">=" | "==" | "!=" 
           | "and" | "or";

name ::= IDENTIFIER;

delimiter ::= ";" | NEWLINE;
```<|MERGE_RESOLUTION|>--- conflicted
+++ resolved
@@ -78,11 +78,7 @@
 
 list_literal ::= "[" expr_list "]";
 
-<<<<<<< HEAD
-record_literal ::= "{" [record_field {"," record_field}] "}";
-=======
-hash_literal ::= "{" [hash_field {, hash_field}] "}";
->>>>>>> 45a0d619
+hash_literal ::= "{" [hash_field {"," hash_field}] "}";
 
 hash_field ::= name ":" expression;
 
