--- conflicted
+++ resolved
@@ -1,8 +1,5 @@
 /*
-<<<<<<< HEAD
  *
-=======
->>>>>>> 3213264f
  * (test_lexer.c | 10 Dec 18 | Amr Anwar, Kareem Hamdy)
  *
  * test for lexer.c code 
@@ -58,36 +55,21 @@
 void compare_two_lists(list *input, list *test) {
     int input_len, test_len = 0;
 
-<<<<<<< HEAD
     while (test != NULL || input != NULL) {
-=======
-    while (test != NULL||input != NULL) {
-        /*
-        if (input == NULL) {
-            printf("failed: tokens_from_scanner = %d , expected_out_tokens= %d \n", input_len, test_len);
-            assert(input_len == test_len);
-            break;
-        }
-        */
->>>>>>> 3213264f
         token *curr_input_tk = input->obj;
         token *curr_test_tk = test->obj;
+        
         compare_two_tokens(curr_input_tk, curr_test_tk);
         input = input->link;
         test = test->link;
-<<<<<<< HEAD
+        
         if (test != NULL) test_len++;
         if (input != NULL) input_len++;
+        
         assert(input_len == test_len);
-=======
-
-        if (test != NULL)
-            test_len++;
-        if (input != NULL)
-            input_len++;
->>>>>>> 3213264f
     }
 }
+
 void compare_two_token_lists(token_list *input, token_list *test) {
     compare_two_lists(input->tokens, test->tokens);
     compare_two_lists(input->error_tokens, test->error_tokens);
@@ -110,6 +92,7 @@
 }
 
 void test_keywords() {
+    
     token *toks[] = {
         create_tok(FN, NULL, 1),
         create_tok(TYPE, NULL, 1),
@@ -131,13 +114,16 @@
         create_tok(HANDLE, NULL, 1),
         create_tok(MATCH, NULL, 1),
         create_tok(CASE, NULL, 1),
-        create_tok(EOF_TOK, "", 1)};
+        create_tok(EOF_TOK, "", 1)
+    };
+    
     char *str =
         " fn type return let fin use do end if then elif \
     else for while continue break raise handle match case";
 
     init_test(str, toks);
 }
+
 void test_literals_types() {
     char *str =
         "1500 0.5 \"kareem\" !\"kareem\" \
@@ -152,13 +138,13 @@
         create_tok(NIL, NULL, 1),
         create_tok(TK_NL, NULL, 1),
         /* Types */
-
         create_tok(INT_T, NULL, 2),
         create_tok(FLOAT_T, NULL, 2),
         create_tok(STR_T, NULL, 2),
         create_tok(BOOL_T, NULL, 2),
         create_tok(LIST_T, NULL, 2),
-        create_tok(EOF_TOK, "", 1)};
+        create_tok(EOF_TOK, "", 1)
+    };
 
     init_test(str, toks);
 }
@@ -207,13 +193,15 @@
         create_tok(LBRACKET, NULL, 1),
         create_tok(RBRACKET, NULL, 1),
         create_tok(COMMA, NULL, 1),
-        create_tok(EOF_TOK, "", 1)};
+        create_tok(EOF_TOK, "", 1)
+    };
 
     init_test(str, toks);
 }
 
 void combination_test() {
     char *str = "let kareem = 1500\nkareem=kareem+15.5\nkareem=(15.5+1500)";
+    
     token *toks[] = {
         /*frist line */
         create_tok(LET, NULL, 1),
@@ -241,8 +229,9 @@
     };
     init_test(str, toks);
 
-    // test other shape of Integer
+    /* test other shape of Integer */
     char *str2 = "let kareem = 0x65Eeac \ne=0o123456755\n i=(0b11011)";
+    
     token *toks2[] = {
         /*frist line  test Hexa */
         create_tok(LET, NULL, 1),
@@ -262,8 +251,8 @@
         create_tok(INT, "0b11011", 3),
         create_tok(RPAREN, NULL, 3),
         create_tok(EOF_TOK, "", 3)
-
-    };
+    };
+    
     init_test(str2, toks2);
 }
 
